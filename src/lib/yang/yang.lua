--- conflicted
+++ resolved
@@ -120,26 +120,16 @@
    local conf = load_data_for_schema_by_name(opts.schema_name, source_str,
                                              filename)
 
-<<<<<<< HEAD
-   -- Save it, if we can.
-   local success, err = pcall(binary.compile_data_for_schema_by_name,
-                              opts.schema_name, conf, compiled_filename,
-                              source_mtime)
-   if not success then
-      log('error saving compiled configuration %s: %s', compiled_filename, err)
-   else
-=======
    if use_compiled_cache then
       -- Save it, if we can.
       local success, err = pcall(binary.compile_data_for_schema_by_name,
                                  opts.schema_name, conf, compiled_filename,
                                  source_mtime)
-      if not success then
+      if success then
+         log('wrote compiled configuration %s', compiled_filename)
+      else
          log('error saving compiled configuration %s: %s', compiled_filename, err)
       end
-
->>>>>>> e470c6e7
-      log('wrote compiled configuration %s', compiled_filename)
    end
 
    -- Done.
