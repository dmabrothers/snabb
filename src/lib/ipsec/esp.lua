--- conflicted
+++ resolved
@@ -199,19 +199,6 @@
    local p_min = packet.from_string("012345678901234567890123456789012345678901234567890123")
    p_min.data[18] = 0 -- Set IPv6 payload length to zero
    p_min.data[19] = 0 -- ...
-<<<<<<< HEAD
-   assert(packet.length(p_min) == PAYLOAD_OFFSET)
-   print("original", lib.hexdump(ffi.string(packet.data(p_min), packet.length(p_min))))
-   local e_min = packet.clone(p_min)
-   assert(enc:encapsulate(e_min))
-   print("encrypted", lib.hexdump(ffi.string(packet.data(e_min), packet.length(e_min))))
-   assert(packet.length(e_min) == dec.MIN_SIZE+PAYLOAD_OFFSET)
-   assert(dec:decapsulate(e_min))
-   print("decrypted", lib.hexdump(ffi.string(packet.data(e_min), packet.length(e_min))))
-   assert(packet.length(e_min) == PAYLOAD_OFFSET)
-   assert(packet.length(p_min) == packet.length(e_min)
-          and C.memcmp(p_min, e_min, packet.length(p_min)) == 0,
-=======
    assert(p_min.length == PAYLOAD_OFFSET)
    print("original", lib.hexdump(ffi.string(p_min.data, p_min.length)))
    local e_min = packet.clone(p_min)
@@ -223,7 +210,6 @@
    assert(e_min.length == PAYLOAD_OFFSET)
    assert(p_min.length == e_min.length
           and C.memcmp(p_min, e_min, p_min.length) == 0,
->>>>>>> 048f2a8b
           "integrity check failed")
    -- Check transmitted Sequence Number wrap around
    enc.seq:low(0)
