-- Use of this source code is governed by the Apache 2.0 license; see COPYING.

module(...,package.seeall)

local packet    = require("core.packet")
local lib       = require("core.lib")
local link      = require("core.link")
local config    = require("core.config")
local timer     = require("core.timer")
local shm       = require("core.shm")
local histogram = require('core.histogram')
local counter   = require("core.counter")
local jit       = require("jit")
local ffi       = require("ffi")
local C         = ffi.C
<<<<<<< HEAD
local timeline_mod = require("core.timeline") -- avoid collision with timeline()

=======
local S         = require("syscall")
local vmprofile = require("jit.vmprofile")
>>>>>>> d5586544
require("core.packet_h")

-- Packet per pull
pull_npackets = math.floor(link.max / 10)

-- Set to true to enable logging
log = false
local use_restart = false

test_skipped_code = 43

-- The set of all active apps and links in the system, indexed by name.
app_table, link_table = {}, {}
-- Timeline events specific to app and link instances
app_events  = setmetatable({}, { __mode = 'k' })
link_events = setmetatable({}, { __mode = 'k' })

configuration = config.new()

-- Counters for statistics.
breaths   = counter.create("engine/breaths.counter")   -- Total breaths taken
frees     = counter.create("engine/frees.counter")     -- Total packets freed
freebits  = counter.create("engine/freebits.counter")  -- Total packet bits freed (for 10GbE)
freebytes = counter.create("engine/freebytes.counter") -- Total packet bytes freed
configs   = counter.create("engine/configs.counter")   -- Total configurations loaded

-- Timeline event log
local timeline_log, events -- initialized on demand

function timeline ()
   if timeline_log == nil then
      timeline_log = timeline_mod.new("engine/timeline")
      events = timeline_mod.load_events(timeline_log, "core.engine")
   end
   return timeline_log
end

-- Breathing regluation to reduce CPU usage when idle by calling usleep(3).
--
-- There are two modes available:
--
--   Hz = <n> means to aim for an exact <n> breaths per second rhythm
--   Hz = false means dynamic adjustment of the breathing interval
--
-- Dynamic adjustment automatically scales the time to sleep between
-- breaths from nothing up to maxsleep (default: 100us). If packets
-- are processed during a breath then the sleep period is halved, and
-- if no packets are processed during a breath then the sleep interval
-- is increased by one microsecond.
--
-- The default is dynamic adjustment which should work well for the
-- majority of cases.

Hz = false
sleep = 0
maxsleep = 100

-- busywait: If true then the engine will poll for new data in a tight
-- loop (100% CPU) instead of sleeping according to the Hz setting.
busywait = false

-- Profiling with vmprofile --------------------------------

-- FFI interface towards vmprofile
ffi.cdef[[
int vmprofile_get_profile_size();
void vmprofile_set_profile(void *counters);
]]

local vmprofile_t = ffi.new("uint8_t["..C.vmprofile_get_profile_size().."]")

local vmprofiles = {}
local function getvmprofile (name)
   if vmprofiles[name] == nil then
      vmprofiles[name] = shm.create("engine/vmprofile/"..name, vmprofile_t)
   end
   return vmprofiles[name]
end

local function setvmprofile (name)
   C.vmprofile_set_profile(getvmprofile(name))
end

-- True when the engine is running the breathe loop.
local running = false

-- Return current monotonic time in seconds.
-- Can be used to drive timers in apps.
monotonic_now = false
function now ()
   -- Return cached time only if it is fresh
   return (running and monotonic_now) or C.get_monotonic_time()
end

-- Run app:methodname() in protected mode (pcall). If it throws an
-- error app will be marked as dead and restarted eventually.
function with_restart (app, method)
   local status, result
   setvmprofile(app.zone)
   if use_restart then
      -- Run fn in protected mode using pcall.
      status, result = pcall(method, app)

      -- If pcall caught an error mark app as "dead" (record time and cause
      -- of death).
      if not status then
         app.dead = { error = result, time = now() }
      end
   else
      status, result = true, method(app)
   end
   setvmprofile('engine')
   return status, result
end

-- Restart dead apps.
function restart_dead_apps ()
   if not use_restart then return end
   local restart_delay = 2 -- seconds
   local actions = { start={}, restart={}, reconfig={}, keep={}, stop={} }
   local restart = false

   for name, app in pairs(app_table) do
      if app.dead and (now() - app.dead.time) >= restart_delay then
         restart = true
         io.stderr:write(("Restarting %s (died at %f: %s)\n")
                         :format(app.appname, app.dead.time, app.dead.error))
         table.insert(actions.restart, app.appname)
      else
         table.insert(actions.keep, app.appname)
      end
   end

   -- Restart dead apps if necessary.
   if restart then apply_config_actions(actions, configuration) end
end

-- Configure the running app network to match new_configuration.
--
-- Successive calls to configure() will migrate from the old to the
-- new app network by making the changes needed.
function configure (new_config)
   local actions = compute_config_actions(configuration, new_config)
   apply_config_actions(actions, new_config)
   configuration = new_config
   counter.add(configs)
end

-- Return the configuration actions needed to migrate from old config to new.
--
-- Here is an example return value for a case where two apps must
-- start, one must stop, and one is kept as it is:
--   { start = {'newapp1', 'newapp2'},
--     stop  = {'deadapp1'},
--     keep  = {'oldapp1'},
--     restart = {},
--     reconfig = {}
--   }
function compute_config_actions (old, new)
   local actions = { start={}, restart={}, reconfig={}, keep={}, stop={} }
   for appname, info in pairs(new.apps) do
      local class, arg = info.class, info.arg
      local action = nil
      if not old.apps[appname]                then action = 'start'
      elseif old.apps[appname].class ~= class then action = 'restart'
      elseif not lib.equal(old.apps[appname].arg, arg)
                                              then action = 'reconfig'
      else                                         action = 'keep'  end
      table.insert(actions[action], appname)
   end
   for appname in pairs(old.apps) do
      if not new.apps[appname] then
         table.insert(actions['stop'], appname)
      end
   end
   return actions
end

-- Update the active app network by applying the necessary actions.
function apply_config_actions (actions, conf)
   -- The purpose of this function is to populate these tables:
   local new_app_table, new_link_table = {}, {}
   -- Table of functions that execute config actions
   local ops = {}
   function ops.stop (name)
      if app_table[name].stop then
         app_table[name]:stop()
      end
      if app_table[name].shm then
         shm.delete_frame(app_table[name].shm)
      end
   end
   function ops.keep (name)
      new_app_table[name] = app_table[name]
   end
   function ops.start (name)
      local class = conf.apps[name].class
      local arg = conf.apps[name].arg
      local app = class:new(arg)
      if type(app) ~= 'table' then
         error(("bad return value from app '%s' start() method: %s"):format(
                  name, tostring(app)))
      end
<<<<<<< HEAD
      local zone = app.zone or getfenv(class.new)._NAME or name
      app_events[app] = timeline_mod.load_events(timeline(), "core.app", {app=name})
=======
      local zone = app.zone or class.name or getfenv(class.new)._NAME or name
>>>>>>> d5586544
      app.appname = name
      app.output = {}
      app.input = {}
      new_app_table[name] = app
      app.zone = zone
      if app.shm then
         app.shm.dtime = {counter, C.get_unix_time()}
         app.shm = shm.create_frame("apps/"..name, app.shm)
      end
   end
   function ops.restart (name)
      ops.stop(name)
      ops.start(name)
   end
   function ops.reconfig (name)
      if app_table[name].reconfig then
         local arg = conf.apps[name].arg
         local app = app_table[name]
         app:reconfig(arg)
         new_app_table[name] = app
      else
         ops.restart(name)
      end
   end
   -- Dispatch actions in a suitable sequence.
   for _, action in ipairs({'stop', 'restart', 'keep', 'reconfig', 'start'}) do
      for _, name in ipairs(actions[action]) do
         if log and action ~= 'keep' then
            io.write("engine: ", action, " app ", name, "\n")
         end
         ops[action](name)
      end
   end
   -- Setup links: create (or reuse) and renumber.
   for linkspec in pairs(conf.links) do
      local fa, fl, ta, tl = config.parse_link(linkspec)
      if not new_app_table[fa] then error("no such app: " .. fa) end
      if not new_app_table[ta] then error("no such app: " .. ta) end
      -- Create or reuse a link and assign/update receiving app index
      local link = link_table[linkspec] or link.new(linkspec)
      link_events[link] =
         timeline_mod.load_events(timeline(), "core.link", {linkspec=linkspec})
      -- Add link to apps
      new_app_table[fa].output[fl] = link
      table.insert(new_app_table[fa].output, link)
      new_app_table[ta].input[tl] = link
      table.insert(new_app_table[ta].input, link)
      -- Remember link
      new_link_table[linkspec] = link
   end
   -- Free obsolete links.
   for linkspec, r in pairs(link_table) do
      if not new_link_table[linkspec] then link.free(r, linkspec) end
   end
   -- Commit changes.
   app_table, link_table = new_app_table, new_link_table
   -- Trigger link event for each app.
   for name, app in pairs(app_table) do
      if app.link then app:link() end
   end
   compute_breathe_order ()
end

-- Sort the NODES topologically according to SUCCESSORS via
-- reverse-post-order numbering.  The sort starts with ENTRIES.  This
-- implementation is recursive; we should change it to be iterative
-- instead.
function tsort (nodes, entries, successors)
   local visited = {}
   local post_order = {}
   local maybe_visit
   local function visit(node)
      visited[node] = true
      for succ,_ in pairs(successors[node]) do maybe_visit(succ) end
      table.insert(post_order, node)
   end
   function maybe_visit(node)
      if not visited[node] then visit(node) end
   end
   for node,_ in pairs(entries) do maybe_visit(node) end
   for node,_ in pairs(nodes) do maybe_visit(node) end
   local ret = {}
   while #post_order > 0 do table.insert(ret, table.remove(post_order)) end
   return ret
end

breathe_pull_order = {}
breathe_push_order = {}

-- Sort the links in the app graph, and arrange to run push() on the
-- apps on the receiving ends of those links.  This will run app:push()
-- once for each link, which for apps with multiple links may cause the
-- app's push function to run multiple times in a breath.
function compute_breathe_order ()
   breathe_pull_order, breathe_push_order = {}, {}
   local entries = {}
   local inputs = {}
   local successors = {}
   for _,app in pairs(app_table) do
      if app.pull then
         table.insert(breathe_pull_order, app)
         for _,link in pairs(app.output) do
            entries[link] = true;
            successors[link] = {}
         end
      end
      for _,link in pairs(app.input) do inputs[link] = app end
   end
   for link,app in pairs(inputs) do
      successors[link] = {}
      if not app.pull then
         for _,succ in pairs(app.output) do
            successors[link][succ] = true
            if not successors[succ] then successors[succ] = {}; end
         end
      end
   end
   for link,succs in pairs(successors) do
      for succ,_ in pairs(succs) do
         if not successors[succ] then successors[succ] = {}; end
      end
   end
   local link_order = tsort(inputs, entries, successors)
   local i = 1
   for _,link in ipairs(link_order) do
      if breathe_push_order[#breathe_push_order] ~= inputs[link] then
         table.insert(breathe_push_order, inputs[link])
      end
   end
end

-- Call this to "run snabb switch".
function main (options)
   timeline() -- ensure timeline is created and initialized
   events.engine_started()
   options = options or {}
   local done = options.done
   local no_timers = options.no_timers
   if options.duration then
      assert(not done, "You can not have both 'duration' and 'done'")
      done = lib.timeout(options.duration)
   end

   -- Setup vmprofile
   setvmprofile('engine')
   vmprofile.start()

   local breathe = breathe
   if options.measure_latency or options.measure_latency == nil then
      local latency = histogram.create('engine/latency.histogram', 1e-6, 1e0)
      breathe = latency:wrap_thunk(breathe, now)
   end

   monotonic_now = C.get_monotonic_time()
   repeat
      breathe()
      if not no_timers then timer.run() events.polled_timers() end
      if not busywait then pace_breathing() end
   until done and done()
   counter.commit()
   if not options.no_report then report(options.report) end
<<<<<<< HEAD
   events.engine_stopped()
=======
   vmprofile.stop()
>>>>>>> d5586544
end

local nextbreath
local lastfrees = 0
local lastfreebits = 0
local lastfreebytes = 0
-- Wait between breaths to keep frequency with Hz.
function pace_breathing ()
   if Hz then
      nextbreath = nextbreath or monotonic_now
      local sleep = tonumber(nextbreath - monotonic_now)
      if sleep > 1e-6 then
         events.sleep_Hz(Hz, math.round(sleep*1e6))
         C.usleep(sleep * 1e6)
         monotonic_now = C.get_monotonic_time()
         events.wakeup_from_sleep()
      end
      nextbreath = math.max(nextbreath + 1/Hz, monotonic_now)
   else
      if lastfrees == counter.read(frees) then
         sleep = math.min(sleep + 1, maxsleep)
         events.sleep_on_idle(sleep)
         C.usleep(sleep)
         events.wakeup_from_sleep()
      else
         sleep = math.floor(sleep/2)
      end
      lastfrees = counter.read(frees)
      lastfreebytes = counter.read(freebytes)
      lastfreebits = counter.read(freebits)
   end
end

function breathe ()
   local freed_packets0 = counter.read(frees)
   local freed_bytes0 = counter.read(freebytes)
   events.breath_start(counter.read(breaths), freed_packets0, freed_bytes0,
                       counter.read(freebits))
   running = true
   monotonic_now = C.get_monotonic_time()
   -- Restart: restart dead apps
   restart_dead_apps()
   -- Inhale: pull work into the app network
   events.got_monotonic_time(C.get_time_ns())
   for i = 1, #breathe_pull_order do
      local app = breathe_pull_order[i]
      if app.pull and not app.dead then
<<<<<<< HEAD
         if timeline_mod.level(timeline_log) <= 2 then log_links(app.input) end
         zone(app.zone)
         if timeline_mod.level(timeline_log) <= 3 then
            app_events[app].pull(linkstats(app))
            with_restart(app, app.pull)
            app_events[app].pulled(linkstats(app))
         else
            with_restart(app, app.pull)
         end
         zone()
=======
         with_restart(app, app.pull)
>>>>>>> d5586544
      end
   end
   events.breath_pulled()
   -- Exhale: push work out through the app network
   for i = 1, #breathe_push_order do
      local app = breathe_push_order[i]
      if app.push and not app.dead then
<<<<<<< HEAD
         zone(app.zone)
         if timeline_mod.level(timeline_log) <= 2 then log_links(app.output) end
         if timeline_mod.level(timeline_log) <= 3 then
            app_events[app].push(linkstats(app))
            with_restart(app, app.push)
            app_events[app].pushed(linkstats(app))
         else
            with_restart(app, app.push)
         end
         if timeline_mod.level(timeline_log) <= 2 then log_links(app.output) end
         zone()
=======
         with_restart(app, app.push)
>>>>>>> d5586544
      end
   end
   events.breath_pushed()
   local freed
   local freed_packets = counter.read(frees) - freed_packets0
   local freed_bytes = (counter.read(freebytes) - freed_bytes0)
   local freed_bytes_per_packet = freed_bytes / math.max(tonumber(freed_packets), 1)
   events.breath_end(counter.read(breaths), freed_packets, freed_bytes_per_packet)
   counter.add(breaths)
   -- Commit counters at a reasonable frequency
   if counter.read(breaths) % 100 == 0 then
      counter.commit()
      events.commited_counters()
   end
   -- Randomize the log level. Enable each level in 5x more breaths
   -- than the level below by randomly picking from log5() distribution.
   -- Goal is ballpark 1000 messages per second (~15min for 1M entries.)
   --
   -- Could be better to reduce the log level over time to "stretch"
   -- logs for long running processes? Improvements possible :-).
   local level = math.max(1, math.ceil(math.log(math.random(5^9))/math.log(5)))
   timeline_mod.level(timeline_log, level)
   running = false
end

function linkstats (app)
   local inp, inb, outp, outb, dropp, dropb = 0, 0, 0, 0, 0, 0
   for i = 1, #app.input do
      inp  = inp  + tonumber(counter.read(app.input[i].stats.rxpackets))
      inb  = inb  + tonumber(counter.read(app.input[i].stats.rxbytes))
   end
   for i = 1, #app.output do
      outp = outp + tonumber(counter.read(app.output[i].stats.txpackets))
      outb = outb + tonumber(counter.read(app.output[i].stats.txbytes))
      dropp = dropp + tonumber(counter.read(app.output[i].stats.txdrop))
      dropb = dropb + tonumber(counter.read(app.output[i].stats.txdropbytes))
   end
   return inp, inb, outp, outb, dropp, dropb
end

-- Log packet payload from links.
function log_links (links)
   for _, l in ipairs(links) do
      local p = link.front(l)
      if p ~= nil then
         link_events[l].packet_start(p.length)
         local u64 = ffi.cast("uint64_t*", p.data)
         for n = 0, p.length/8, 6 do
            link_events[l].packet_data(u64[n+0],u64[n+1],u64[n+2],
                                       u64[n+3],u64[n+4],u64[n+5])
         end
         link_events[l].packet_end(p.length)
      end
   end
end

function report (options)
   if not options or options.showload then
      report_load()
   end
   if options and options.showlinks then
      report_links()
   end
   if options and options.showapps then
      report_apps()
   end
end

-- Load reporting prints several metrics:
--   time - period of time that the metrics were collected over
--   fps  - frees per second (how many calls to packet.free())
--   fpb  - frees per breath
--   bpp  - bytes per packet (average packet size)
local lastloadreport = nil
local reportedfrees = nil
local reportedfreebits = nil
local reportedfreebytes = nil
local reportedbreaths = nil
function report_load ()
   local frees = counter.read(frees)
   local freebits = counter.read(freebits)
   local freebytes = counter.read(freebytes)
   local breaths = counter.read(breaths)
   if lastloadreport then
      local interval = now() - lastloadreport
      local newfrees   = tonumber(frees - reportedfrees)
      local newbytes   = tonumber(freebytes - reportedfreebytes)
      local newbits    = tonumber(freebits - reportedfreebits)
      local newbreaths = tonumber(breaths - reportedbreaths)
      local fps = math.floor(newfrees/interval)
      local fbps = math.floor(newbits/interval)
      local fpb = math.floor(newfrees/newbreaths)
      local bpp = math.floor(newbytes/newfrees)
      print(("load: time: %-2.2fs  fps: %-9s fpGbps: %-3.3f fpb: %-3s bpp: %-4s sleep: %-4dus"):format(
         interval,
         lib.comma_value(fps),
         fbps / 1e9,
         lib.comma_value(fpb),
         (bpp ~= bpp) and "-" or tostring(bpp), -- handle NaN
         sleep))
   end
   lastloadreport = now()
   reportedfrees = frees
   reportedfreebits = freebits
   reportedfreebytes = freebytes
   reportedbreaths = breaths
end

function report_links ()
   print("link report:")
   local function loss_rate(drop, sent)
      sent = tonumber(sent)
      if not sent or sent == 0 then return 0 end
      return tonumber(drop) * 100 / (tonumber(drop)+sent)
   end
   local names = {}
   for name in pairs(link_table) do table.insert(names, name) end
   table.sort(names)
   for i, name in ipairs(names) do
      l = link_table[name]
      local txpackets = counter.read(l.stats.txpackets)
      local txdrop = counter.read(l.stats.txdrop)
      print(("%20s sent on %s (loss rate: %d%%)"):format(
            lib.comma_value(txpackets), name, loss_rate(txdrop, txpackets)))
   end
end

function report_apps ()
   print ("apps report:")
   for name, app in pairs(app_table) do
      if app.dead then
         print(name, ("[dead: %s]"):format(app.dead.error))
      elseif app.report then
         print(name)
         if use_restart then
            with_restart(app, app.report)
         else
            -- Restarts are disabled, still we want to not die on
            -- errors during app reports, thus this workaround:
            local status, err = pcall(app.report, app)
            if not status then
               print("Warning: "..name.." threw an error during report: "..err)
            end
         end
      end
   end
end

function selftest ()
   print("selftest: app")
   local App = { push = true }
   function App:new () return setmetatable({}, {__index = App}) end
   local c1 = config.new()
   config.app(c1, "app1", App)
   config.app(c1, "app2", App)
   config.link(c1, "app1.x -> app2.x")
   print("empty -> c1")
   configure(c1)
   assert(#breathe_pull_order == 0)
   assert(#breathe_push_order == 2)
   assert(app_table.app1 and app_table.app2)
   local orig_app1 = app_table.app1
   local orig_app2 = app_table.app2
   local orig_link = link_table['app1.x -> app2.x']
   print("c1 -> c1")
   configure(c1)
   assert(app_table.app1 == orig_app1)
   assert(app_table.app2 == orig_app2)
   local c2 = config.new()
   config.app(c2, "app1", App, "config")
   config.app(c2, "app2", App)
   config.link(c2, "app1.x -> app2.x")
   config.link(c2, "app2.x -> app1.x")
   print("c1 -> c2")
   configure(c2)
   assert(#breathe_pull_order == 0)
   assert(#breathe_push_order == 2)
   assert(app_table.app1 ~= orig_app1) -- should be restarted
   assert(app_table.app2 == orig_app2) -- should be the same
   -- tostring() because == does not work on FFI structs?
   assert(tostring(orig_link) == tostring(link_table['app1.x -> app2.x']))
   print("c2 -> c1")
   configure(c1) -- c2 -> c1
   assert(app_table.app1 ~= orig_app1) -- should be restarted
   assert(app_table.app2 == orig_app2) -- should be the same
   assert(#breathe_pull_order == 0)
   assert(#breathe_push_order == 2)
   print("c1 -> empty")
   configure(config.new())
   assert(#breathe_pull_order == 0)
   assert(#breathe_push_order == 0)
   -- Test app arg validation
   local AppC = {
      config = {
         a = {required=true}, b = {default="foo"}
      }
   }
   local c3 = config.new()
   config.app(c3, "app_valid", AppC, {a="bar"})
   assert(not pcall(config.app, c3, "app_invalid", AppC))
   assert(not pcall(config.app, c3, "app_invalid", AppC, {b="bar"}))
   assert(not pcall(config.app, c3, "app_invalid", AppC, {a="bar", c="foo"}))
-- Test app restarts on failure.
   use_restart = true
   print("c_fail")
   local App1 = {zone="test"}
   function App1:new () return setmetatable({}, {__index = App1}) end
   function App1:pull () error("Pull error.") end
   function App1:push () return true end
   function App1:report () return true end
   local App2 = {zone="test"}
   function App2:new () return setmetatable({}, {__index = App2}) end
   function App2:pull () return true end
   function App2:push () error("Push error.") end
   function App2:report () return true end
   local App3 = {zone="test"}
   function App3:new () return setmetatable({}, {__index = App3}) end
   function App3:pull () return true end
   function App3:push () return true end
   function App3:report () error("Report error.") end
   local c_fail = config.new()
   config.app(c_fail, "app1", App1)
   config.app(c_fail, "app2", App2)
   config.app(c_fail, "app3", App3)
   config.link(c_fail, "app1.x -> app2.x")
   configure(c_fail)
   local orig_app1 = app_table.app1
   local orig_app2 = app_table.app2
   local orig_app3 = app_table.app3
   main({duration = 4, report = {showapps = true}})
   assert(app_table.app1 ~= orig_app1) -- should be restarted
   assert(app_table.app2 ~= orig_app2) -- should be restarted
   assert(app_table.app3 == orig_app3) -- should be the same
   main({duration = 4, report = {showapps = true}})
   assert(app_table.app3 ~= orig_app3) -- should be restarted
end<|MERGE_RESOLUTION|>--- conflicted
+++ resolved
@@ -13,13 +13,10 @@
 local jit       = require("jit")
 local ffi       = require("ffi")
 local C         = ffi.C
-<<<<<<< HEAD
 local timeline_mod = require("core.timeline") -- avoid collision with timeline()
 
-=======
 local S         = require("syscall")
 local vmprofile = require("jit.vmprofile")
->>>>>>> d5586544
 require("core.packet_h")
 
 -- Packet per pull
@@ -223,12 +220,8 @@
          error(("bad return value from app '%s' start() method: %s"):format(
                   name, tostring(app)))
       end
-<<<<<<< HEAD
-      local zone = app.zone or getfenv(class.new)._NAME or name
+      local zone = app.zone or class.name or getfenv(class.new)._NAME or name
       app_events[app] = timeline_mod.load_events(timeline(), "core.app", {app=name})
-=======
-      local zone = app.zone or class.name or getfenv(class.new)._NAME or name
->>>>>>> d5586544
       app.appname = name
       app.output = {}
       app.input = {}
@@ -390,11 +383,8 @@
    until done and done()
    counter.commit()
    if not options.no_report then report(options.report) end
-<<<<<<< HEAD
    events.engine_stopped()
-=======
    vmprofile.stop()
->>>>>>> d5586544
 end
 
 local nextbreath
@@ -442,9 +432,7 @@
    for i = 1, #breathe_pull_order do
       local app = breathe_pull_order[i]
       if app.pull and not app.dead then
-<<<<<<< HEAD
          if timeline_mod.level(timeline_log) <= 2 then log_links(app.input) end
-         zone(app.zone)
          if timeline_mod.level(timeline_log) <= 3 then
             app_events[app].pull(linkstats(app))
             with_restart(app, app.pull)
@@ -452,10 +440,6 @@
          else
             with_restart(app, app.pull)
          end
-         zone()
-=======
-         with_restart(app, app.pull)
->>>>>>> d5586544
       end
    end
    events.breath_pulled()
@@ -463,8 +447,6 @@
    for i = 1, #breathe_push_order do
       local app = breathe_push_order[i]
       if app.push and not app.dead then
-<<<<<<< HEAD
-         zone(app.zone)
          if timeline_mod.level(timeline_log) <= 2 then log_links(app.output) end
          if timeline_mod.level(timeline_log) <= 3 then
             app_events[app].push(linkstats(app))
@@ -474,10 +456,6 @@
             with_restart(app, app.push)
          end
          if timeline_mod.level(timeline_log) <= 2 then log_links(app.output) end
-         zone()
-=======
-         with_restart(app, app.push)
->>>>>>> d5586544
       end
    end
    events.breath_pushed()
