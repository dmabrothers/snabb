-- Use of this source code is governed by the Apache 2.0 license; see COPYING.

module(...,package.seeall)

local packet    = require("core.packet")
local lib       = require("core.lib")
local link      = require("core.link")
local config    = require("core.config")
local timer     = require("core.timer")
local shm       = require("core.shm")
local histogram = require('core.histogram')
local counter   = require("core.counter")
local zone      = require("jit.zone")
local jit       = require("jit")
local ffi       = require("ffi")
local C         = ffi.C
require("core.packet_h")

-- Packet per pull
pull_npackets = math.floor(link.max / 10)

-- Set to true to enable logging
log = false
local use_restart = false

test_skipped_code = 43

-- The set of all active apps and links in the system.
-- Indexed both by name (in a table) and by number (in an array).
app_table,  app_array  = {}, {}
link_table, link_array = {}, {}

configuration = config.new()

-- Counters for statistics.
breaths   = counter.create("engine/breaths.counter")   -- Total breaths taken
frees     = counter.create("engine/frees.counter")     -- Total packets freed
freebits  = counter.create("engine/freebits.counter")  -- Total packet bits freed (for 10GbE)
freebytes = counter.create("engine/freebytes.counter") -- Total packet bytes freed
configs   = counter.create("engine/configs.counter")   -- Total configurations loaded

-- Events

local tl = require("core.timeline")
timeline = tl.new("engine/timeline")

local function define_event(level, message)
   return tl.define(timeline, 'engine', level, message)
end

-- Sleeping

local event_sleep_Hz = define_event('trace', [[sleeping $usec for $Hz
The engine requests that the kernel suspend this process for a period of
microseconds in order to reduce CPU utilization and achieve a fixed
frequency of breaths per second (Hz).]])

local event_sleep_idle = define_event('trace', [[sleeping $usec on idle
The engine requests that the kernel suspend this process for a period
of microseconds in order to reduce CPU utilization because idleness
has been detected (a breath in which no packets were processed.)]])

local event_wakeup = define_event('trace', [[wakeup from sleep
The engine resumes operation after sleeping voluntarily.]])

-- Traffic processing start/stop

local event_traffic_start = define_event('info', [[start traffic processing
The engine starts the traffic processing loop.]])

local event_traffic_stop = define_event('info', [[stop traffic processing
The engine stops the traffic processing loop.]])

-- Breath steps

local event_breath_start = define_event('trace', [[start $breath
The engine starts an iteration of the packet-processing event loop (a
"breath".)]])

local event_breath_pulled = define_event('trace', [[pulled input packets
The engine has "pulled" new packets into the event loop for processing.]])

local event_breath_pushed = define_event('trace', [[pushed output packets
The engine has "pushed" packets one step through the processing network.]])

local event_breath_end = define_event('trace', [[end $breath
The engine completes an iteration of the event loop (a "breath.")]])

local event_breath_initialized = define_event('trace', [[initialized breath
The engine has completed initialization for the breath: synchronized
the current time and handled any pending error recovery.]])

local event_ran_timers = define_event('trace', [[ran timers
The engine polled its timers and executed any that were expired.]])

local event_commit_counters = define_event('trace', [[commit counters
The engine commits the latest counter values to externally visible
shared memory.]])

-- Events

local tl = require("core.timeline")
timeline = tl.new("engine/timeline")

local function define_event(level, message)
   return tl.define(timeline, 'engine', level, message)
end

-- Sleeping

local event_sleep_Hz = define_event('trace', [[sleeping $usec for $Hz
The engine requests that the kernel suspend this process for a period of
microseconds in order to reduce CPU utilization and achieve a fixed
frequency of breaths per second (Hz).]])

local event_sleep_idle = define_event('trace', [[sleeping $usec on idle
The engine requests that the kernel suspend this process for a period
of microseconds in order to reduce CPU utilization because idleness
has been detected (a breath in which no packets were processed.)]])

local event_wakeup = define_event('trace', [[wakeup from sleep
The engine resumes operation after sleeping voluntarily.]])

-- Traffic processing start/stop

local event_traffic_start = define_event('info', [[start traffic processing
The engine starts the traffic processing loop.]])

local event_traffic_stop = define_event('info', [[stop traffic processing
The engine stops the traffic processing loop.]])

-- Breath steps

local event_breath_start = define_event('info', [[start $breath: total $packets $bytes $etherbits
The engine starts an iteration of the packet-processing event loop (a
"breath".)

The total count of packets, bytes, and bits (including layer-1
ethernet overhead) that the engine has processed are included. These
can be used to track the rate of traffic processing.
]])

local event_breath_pulled = define_event('trace', [[pulled input packets
The engine has "pulled" new packets into the event loop for processing.]])

local event_breath_pushed = define_event('trace', [[pushed output packets
The engine has "pushed" packets one step through the processing network.]])

local event_breath_end = define_event('info', [[end $breath: processed $packets $bpp
The engine completes an iteration of the event loop (a "breath.")

'packets' gives the number of packets that were processed during the breath.
'bpp' gives the average number of bytes per packet.

Note: 'packets' is an internal measure of how many packets were
deallocated (freed) during processing. This does not necessarily
correspond directly to ingress or egress packets on a given interface.
]])

local event_breath_initialized = define_event('trace', [[initialized breath
The engine has completed initialization for the breath: synchronized
the current time and handled any pending error recovery.]])

local event_ran_timers = define_event('trace', [[ran timers
The engine polled its timers and executed any that were expired.]])

local event_commit_counters = define_event('trace', [[commit counters
The engine commits the latest counter values to externally visible
shared memory.]])

-- Breathing regluation to reduce CPU usage when idle by calling usleep(3).
--
-- There are two modes available:
--
--   Hz = <n> means to aim for an exact <n> breaths per second rhythm
--   Hz = false means dynamic adjustment of the breathing interval
--
-- Dynamic adjustment automatically scales the time to sleep between
-- breaths from nothing up to maxsleep (default: 100us). If packets
-- are processed during a breath then the sleep period is halved, and
-- if no packets are processed during a breath then the sleep interval
-- is increased by one microsecond.
--
-- The default is dynamic adjustment which should work well for the
-- majority of cases.

Hz = false
sleep = 0
maxsleep = 100

-- busywait: If true then the engine will poll for new data in a tight
-- loop (100% CPU) instead of sleeping according to the Hz setting.
busywait = false

-- Return current monotonic time in seconds.
-- Can be used to drive timers in apps.
monotonic_now = false
function now ()
   return monotonic_now or C.get_monotonic_time()
end

-- Run app:methodname() in protected mode (pcall). If it throws an
-- error app will be marked as dead and restarted eventually.
function with_restart (app, method)
   local status, result
   if use_restart then
      -- Run fn in protected mode using pcall.
      status, result = pcall(method, app)

      -- If pcall caught an error mark app as "dead" (record time and cause
      -- of death).
      if not status then
         app.dead = { error = result, time = now() }
      end
   else
      status, result = true, method(app)
   end
   app.event()
<<<<<<< HEAD
=======
   shm.path = oldshm
>>>>>>> 56eda3d8
   return status, result
end

-- Restart dead apps.
function restart_dead_apps ()
   if not use_restart then return end
   local restart_delay = 2 -- seconds
   local actions = { start={}, restart={}, reconfig={}, keep={}, stop={} }
   local restart = false

   -- Collect 'restart' actions for dead apps and log their errors.
   for i = 1, #app_array do
      local app = app_array[i]
      if app.dead and (now() - app.dead.time) >= restart_delay then
         restart = true
         io.stderr:write(("Restarting %s (died at %f: %s)\n")
                         :format(app.appname, app.dead.time, app.dead.error))
         table.insert(actions.restart, app.appname)
      else
         table.insert(actions.keep, app.appname)
      end
   end

   -- Restart dead apps if necessary.
   if restart then apply_config_actions(actions, configuration) end
end

-- Configure the running app network to match new_configuration.
--
-- Successive calls to configure() will migrate from the old to the
-- new app network by making the changes needed.
function configure (new_config)
   local actions = compute_config_actions(configuration, new_config)
   apply_config_actions(actions, new_config)
   configuration = new_config
   counter.add(configs)
end

-- Return the configuration actions needed to migrate from old config to new.
--
-- Here is an example return value for a case where two apps must
-- start, one must stop, and one is kept as it is:
--   { start = {'newapp1', 'newapp2'},
--     stop  = {'deadapp1'},
--     keep  = {'oldapp1'},
--     restart = {},
--     reconfig = {}
--   }
function compute_config_actions (old, new)
   local actions = { start={}, restart={}, reconfig={}, keep={}, stop={} }
   for appname, info in pairs(new.apps) do
      local class, arg = info.class, info.arg
      local action = nil
      if not old.apps[appname]                then action = 'start'
      elseif old.apps[appname].class ~= class then action = 'restart'
      elseif not lib.equal(old.apps[appname].arg, arg)
                                              then action = 'reconfig'
      else                                         action = 'keep'  end
      table.insert(actions[action], appname)
   end
   for appname in pairs(old.apps) do
      if not new.apps[appname] then
         table.insert(actions['stop'], appname)
      end
   end
   return actions
end

-- Update the active app network by applying the necessary actions.
function apply_config_actions (actions, conf)
   -- The purpose of this function is to populate these tables:
   local new_app_table,  new_app_array  = {}, {}
   local new_link_table, new_link_array = {}, {}
   -- Temporary name->index table for use in link renumbering
   local app_name_to_index = {}
   -- Table of functions that execute config actions
   local ops = {}
   function ops.stop (name)
      if app_table[name].stop then
         app_table[name]:stop()
      end
      if app_table[name].shm then
         shm.delete_frame(app_table[name].shm)
      end
   end
   function ops.keep (name)
      new_app_table[name] = app_table[name]
      table.insert(new_app_array, app_table[name])
      app_name_to_index[name] = #new_app_array
   end
   function ops.start (name)
      local class = conf.apps[name].class
      local arg = conf.apps[name].arg
      local app = class:new(arg)
      if type(app) ~= 'table' then
         error(("bad return value from app '%s' start() method: %s"):format(
                  name, tostring(app)))
      end
      local zone = app.zone or getfenv(class.new)._NAME or name
      local event = define_event('trace', ("called app %s (type: %s)"):format(
                                    name, zone))
      app.appname = name
      app.output = {}
      app.input = {}
      new_app_table[name] = app
      table.insert(new_app_array, app)
      app_name_to_index[name] = #new_app_array
      app.zone = zone
      app.event = event
<<<<<<< HEAD
      if app.shm then
         app.shm.dtime = {counter, C.get_unix_time()}
         app.shm = shm.create_frame("apps/"..name, app.shm)
      end
=======
>>>>>>> 56eda3d8
   end
   function ops.restart (name)
      ops.stop(name)
      ops.start(name)
   end
   function ops.reconfig (name)
      if app_table[name].reconfig then
         local arg = conf.apps[name].arg
         local app = app_table[name]
         app:reconfig(arg)
         new_app_table[name] = app
         table.insert(new_app_array, app)
         app_name_to_index[name] = #new_app_array
      else
         ops.restart(name)
      end
   end
   -- Dispatch actions in a suitable sequence.
   for _, action in ipairs({'stop', 'restart', 'keep', 'reconfig', 'start'}) do
      for _, name in ipairs(actions[action]) do
         if log and action ~= 'keep' then
            io.write("engine: ", action, " app ", name, "\n")
         end
         ops[action](name)
      end
   end
   -- Setup links: create (or reuse) and renumber.
   for linkspec in pairs(conf.links) do
      local fa, fl, ta, tl = config.parse_link(linkspec)
      if not new_app_table[fa] then error("no such app: " .. fa) end
      if not new_app_table[ta] then error("no such app: " .. ta) end
      -- Create or reuse a link and assign/update receiving app index
      local link = link_table[linkspec] or link.new(linkspec)
      link.receiving_app = app_name_to_index[ta]
      -- Add link to apps
      new_app_table[fa].output[fl] = link
      table.insert(new_app_table[fa].output, link)
      new_app_table[ta].input[tl] = link
      table.insert(new_app_table[ta].input, link)
      -- Remember link
      new_link_table[linkspec] = link
      table.insert(new_link_array, link)
   end
   -- Free obsolete links.
   for linkspec, r in pairs(link_table) do
      if not new_link_table[linkspec] then link.free(r, linkspec) end
   end
   -- Commit changes.
   app_table, link_table = new_app_table, new_link_table
   app_array, link_array = new_app_array, new_link_array
   -- Trigger link event for each app.
   for _, app in ipairs(app_array) do
      if app.link then app:link() end
   end
end

-- Call this to "run snabb switch".
function main (options)
   event_traffic_start()
   options = options or {}
   local done = options.done
   local no_timers = options.no_timers
   if options.duration then
      assert(not done, "You can not have both 'duration' and 'done'")
      done = lib.timer(options.duration * 1e9)
   end

   local breathe = breathe
   if options.measure_latency or options.measure_latency == nil then
      local latency = histogram.create('engine/latency.histogram', 1e-6, 1e0)
      breathe = latency:wrap_thunk(breathe, now)
   end

   monotonic_now = C.get_monotonic_time()
   repeat
      breathe()
      if not no_timers then timer.run() event_ran_timers() end
      if not busywait then pace_breathing() end
   until done and done()
   counter.commit()
   if not options.no_report then report(options.report) end
   event_traffic_stop()
end

local nextbreath
local lastfrees = 0
local lastfreebits = 0
local lastfreebytes = 0
-- Wait between breaths to keep frequency with Hz.
function pace_breathing ()
   if Hz then
      nextbreath = nextbreath or monotonic_now
      local sleep = tonumber(nextbreath - monotonic_now)
      if sleep > 1e-6 then
         event_sleep_Hz(Hz, math.round(sleep*1e6))
         C.usleep(sleep * 1e6)
         monotonic_now = C.get_monotonic_time()
         event_wakeup()
      end
      nextbreath = math.max(nextbreath + 1/Hz, monotonic_now)
   else
      if lastfrees == counter.read(frees) then
         sleep = math.min(sleep + 1, maxsleep)
         event_sleep_idle(sleep)
         C.usleep(sleep)
         event_wakeup()
      else
         sleep = math.floor(sleep/2)
      end
      lastfrees = counter.read(frees)
      lastfreebytes = counter.read(freebytes)
      lastfreebits = counter.read(freebits)
   end
end

function breathe ()
<<<<<<< HEAD
   event_breath_start(counter.read(breaths))
=======
   local freed_packets0 = counter.read(frees)
   local freed_bytes0 = counter.read(freebytes)
   event_breath_start(counter.read(breaths), freed_packets0, freed_bytes0,
                      counter.read(freebits))
>>>>>>> 56eda3d8
   monotonic_now = C.get_monotonic_time()
   -- Restart: restart dead apps
   restart_dead_apps()
   -- Inhale: pull work into the app network
   event_breath_initialized()
   for i = 1, #app_array do
      local app = app_array[i]
--      if app.pull then
--         zone(app.zone) app:pull() zone()
      if app.pull and not app.dead then
         zone(app.zone)
         with_restart(app, app.pull)
         zone()
      end
   end
   event_breath_pulled()
   -- Exhale: push work out through the app network
   local firstloop = true
   repeat
      local progress = false
      -- For each link that has new data, run the receiving app
      for i = 1, #link_array do
         local link = link_array[i]
         if firstloop or link.has_new_data then
            link.has_new_data = false
            local receiver = app_array[link.receiving_app]
            if receiver.push and not receiver.dead then
               zone(receiver.zone)
               with_restart(receiver, receiver.push)
               zone()
               progress = true
            end
         end
      end
      event_breath_pushed()
      firstloop = false
   until not progress  -- Stop after no link had new data
<<<<<<< HEAD
   event_breath_end(counter.read(breaths))
=======
   local freed
   local freed_packets = counter.read(frees) - freed_packets0
   local freed_bytes = (counter.read(freebytes) - freed_bytes0)
   local freed_bytes_per_packet = freed_bytes / math.max(tonumber(freed_packets), 1)
   event_breath_end(counter.read(breaths), freed_packets, freed_bytes_per_packet)
>>>>>>> 56eda3d8
   counter.add(breaths)
   -- Commit counters at a reasonable frequency
   if counter.read(breaths) % 100 == 0 then
      counter.commit()
      event_commit_counters()
   end
<<<<<<< HEAD
=======
   -- Sample events with dynamic priorities.
   -- Lower priorities are enabled 1/10th as often as the one above.
   local r = math.random()
   if     r < 0.00001 then tl.priority(timeline, 'packet')
   elseif r < 0.00010 then tl.priority(timeline, 'app')
   elseif r < 0.00100 then tl.priority(timeline, 'trace')
   elseif r < 0.01000 then tl.priority(timeline, 'info')
   else                    tl.priority(timeline, 'warning')
   end
>>>>>>> 56eda3d8
end

function report (options)
   if not options or options.showload then
      report_load()
   end
   if options and options.showlinks then
      report_links()
   end
   if options and options.showapps then
      report_apps()
   end
end

-- Load reporting prints several metrics:
--   time - period of time that the metrics were collected over
--   fps  - frees per second (how many calls to packet.free())
--   fpb  - frees per breath
--   bpp  - bytes per packet (average packet size)
local lastloadreport = nil
local reportedfrees = nil
local reportedfreebits = nil
local reportedfreebytes = nil
local reportedbreaths = nil
function report_load ()
   local frees = counter.read(frees)
   local freebits = counter.read(freebits)
   local freebytes = counter.read(freebytes)
   local breaths = counter.read(breaths)
   if lastloadreport then
      local interval = now() - lastloadreport
      local newfrees   = tonumber(frees - reportedfrees)
      local newbytes   = tonumber(freebytes - reportedfreebytes)
      local newbits    = tonumber(freebits - reportedfreebits)
      local newbreaths = tonumber(breaths - reportedbreaths)
      local fps = math.floor(newfrees/interval)
      local fbps = math.floor(newbits/interval)
      local fpb = math.floor(newfrees/newbreaths)
      local bpp = math.floor(newbytes/newfrees)
      print(("load: time: %-2.2fs  fps: %-9s fpGbps: %-3.3f fpb: %-3s bpp: %-4s sleep: %-4dus"):format(
         interval,
         lib.comma_value(fps),
         fbps / 1e9,
         lib.comma_value(fpb),
         (bpp ~= bpp) and "-" or tostring(bpp), -- handle NaN
         sleep))
   end
   lastloadreport = now()
   reportedfrees = frees
   reportedfreebits = freebits
   reportedfreebytes = freebytes
   reportedbreaths = breaths
end

function report_links ()
   print("link report:")
   local function loss_rate(drop, sent)
      sent = tonumber(sent)
      if not sent or sent == 0 then return 0 end
      return tonumber(drop) * 100 / (tonumber(drop)+sent)
   end
   local names = {}
   for name in pairs(link_table) do table.insert(names, name) end
   table.sort(names)
   for i, name in ipairs(names) do
      l = link_table[name]
      local txpackets = counter.read(l.stats.txpackets)
      local txdrop = counter.read(l.stats.txdrop)
      print(("%20s sent on %s (loss rate: %d%%)"):format(
            lib.comma_value(txpackets), name, loss_rate(txdrop, txpackets)))
   end
end

function report_apps ()
   print ("apps report:")
   for name, app in pairs(app_table) do
      if app.dead then
         print(name, ("[dead: %s]"):format(app.dead.error))
      elseif app.report then
         print(name)
         if use_restart then
            with_restart(app, app.report)
         else
            -- Restarts are disabled, still we want to not die on
            -- errors during app reports, thus this workaround:
            local status, err = pcall(app.report, app)
            if not status then
               print("Warning: "..name.." threw an error during report: "..err)
            end
         end
      end
   end
end

function selftest ()
   print("selftest: app")
   local App = {}
   function App:new () return setmetatable({}, {__index = App}) end
   local c1 = config.new()
   config.app(c1, "app1", App)
   config.app(c1, "app2", App)
   config.link(c1, "app1.x -> app2.x")
   print("empty -> c1")
   configure(c1)
   assert(#app_array == 2)
   assert(#link_array == 1)
   assert(app_table.app1 and app_table.app2)
   local orig_app1 = app_table.app1
   local orig_app2 = app_table.app2
   local orig_link = link_array[1]
   print("c1 -> c1")
   configure(c1)
   assert(app_table.app1 == orig_app1)
   assert(app_table.app2 == orig_app2)
   local c2 = config.new()
   config.app(c2, "app1", App, "config")
   config.app(c2, "app2", App)
   config.link(c2, "app1.x -> app2.x")
   config.link(c2, "app2.x -> app1.x")
   print("c1 -> c2")
   configure(c2)
   assert(#app_array == 2)
   assert(#link_array == 2)
   assert(app_table.app1 ~= orig_app1) -- should be restarted
   assert(app_table.app2 == orig_app2) -- should be the same
   -- tostring() because == does not work on FFI structs?
   assert(tostring(orig_link) == tostring(link_table['app1.x -> app2.x']))
   print("c2 -> c1")
   configure(c1) -- c2 -> c1
   assert(app_table.app1 ~= orig_app1) -- should be restarted
   assert(app_table.app2 == orig_app2) -- should be the same
   assert(#app_array == 2)
   assert(#link_array == 1)
   print("c1 -> empty")
   configure(config.new())
   assert(#app_array == 0)
   assert(#link_array == 0)
   -- Test app restarts on failure.
   use_restart = true
   print("c_fail")
   local App1 = {zone="test"}
   function App1:new () return setmetatable({}, {__index = App1}) end
   function App1:pull () error("Pull error.") end
   function App1:push () return true end
   function App1:report () return true end
   local App2 = {zone="test"}
   function App2:new () return setmetatable({}, {__index = App2}) end
   function App2:pull () return true end
   function App2:push () error("Push error.") end
   function App2:report () return true end
   local App3 = {zone="test"}
   function App3:new () return setmetatable({}, {__index = App3}) end
   function App3:pull () return true end
   function App3:push () return true end
   function App3:report () error("Report error.") end
   local c_fail = config.new()
   config.app(c_fail, "app1", App1)
   config.app(c_fail, "app2", App2)
   config.app(c_fail, "app3", App3)
   config.link(c_fail, "app1.x -> app2.x")
   configure(c_fail)
   local orig_app1 = app_table.app1
   local orig_app2 = app_table.app2
   local orig_app3 = app_table.app3
   local orig_link1 = link_array[1]
   local orig_link2 = link_array[2]
   main({duration = 4, report = {showapps = true}})
   assert(app_table.app1 ~= orig_app1) -- should be restarted
   assert(app_table.app2 ~= orig_app2) -- should be restarted
   assert(app_table.app3 == orig_app3) -- should be the same
   main({duration = 4, report = {showapps = true}})
   assert(app_table.app3 ~= orig_app3) -- should be restarted
end

-- XXX add graphviz() function back.
<|MERGE_RESOLUTION|>--- conflicted
+++ resolved
@@ -38,64 +38,6 @@
 freebits  = counter.create("engine/freebits.counter")  -- Total packet bits freed (for 10GbE)
 freebytes = counter.create("engine/freebytes.counter") -- Total packet bytes freed
 configs   = counter.create("engine/configs.counter")   -- Total configurations loaded
-
--- Events
-
-local tl = require("core.timeline")
-timeline = tl.new("engine/timeline")
-
-local function define_event(level, message)
-   return tl.define(timeline, 'engine', level, message)
-end
-
--- Sleeping
-
-local event_sleep_Hz = define_event('trace', [[sleeping $usec for $Hz
-The engine requests that the kernel suspend this process for a period of
-microseconds in order to reduce CPU utilization and achieve a fixed
-frequency of breaths per second (Hz).]])
-
-local event_sleep_idle = define_event('trace', [[sleeping $usec on idle
-The engine requests that the kernel suspend this process for a period
-of microseconds in order to reduce CPU utilization because idleness
-has been detected (a breath in which no packets were processed.)]])
-
-local event_wakeup = define_event('trace', [[wakeup from sleep
-The engine resumes operation after sleeping voluntarily.]])
-
--- Traffic processing start/stop
-
-local event_traffic_start = define_event('info', [[start traffic processing
-The engine starts the traffic processing loop.]])
-
-local event_traffic_stop = define_event('info', [[stop traffic processing
-The engine stops the traffic processing loop.]])
-
--- Breath steps
-
-local event_breath_start = define_event('trace', [[start $breath
-The engine starts an iteration of the packet-processing event loop (a
-"breath".)]])
-
-local event_breath_pulled = define_event('trace', [[pulled input packets
-The engine has "pulled" new packets into the event loop for processing.]])
-
-local event_breath_pushed = define_event('trace', [[pushed output packets
-The engine has "pushed" packets one step through the processing network.]])
-
-local event_breath_end = define_event('trace', [[end $breath
-The engine completes an iteration of the event loop (a "breath.")]])
-
-local event_breath_initialized = define_event('trace', [[initialized breath
-The engine has completed initialization for the breath: synchronized
-the current time and handled any pending error recovery.]])
-
-local event_ran_timers = define_event('trace', [[ran timers
-The engine polled its timers and executed any that were expired.]])
-
-local event_commit_counters = define_event('trace', [[commit counters
-The engine commits the latest counter values to externally visible
-shared memory.]])
 
 -- Events
 
@@ -216,10 +158,6 @@
       status, result = true, method(app)
    end
    app.event()
-<<<<<<< HEAD
-=======
-   shm.path = oldshm
->>>>>>> 56eda3d8
    return status, result
 end
 
@@ -329,13 +267,10 @@
       app_name_to_index[name] = #new_app_array
       app.zone = zone
       app.event = event
-<<<<<<< HEAD
       if app.shm then
          app.shm.dtime = {counter, C.get_unix_time()}
          app.shm = shm.create_frame("apps/"..name, app.shm)
       end
-=======
->>>>>>> 56eda3d8
    end
    function ops.restart (name)
       ops.stop(name)
@@ -452,14 +387,10 @@
 end
 
 function breathe ()
-<<<<<<< HEAD
-   event_breath_start(counter.read(breaths))
-=======
    local freed_packets0 = counter.read(frees)
    local freed_bytes0 = counter.read(freebytes)
    event_breath_start(counter.read(breaths), freed_packets0, freed_bytes0,
                       counter.read(freebits))
->>>>>>> 56eda3d8
    monotonic_now = C.get_monotonic_time()
    -- Restart: restart dead apps
    restart_dead_apps()
@@ -497,23 +428,17 @@
       event_breath_pushed()
       firstloop = false
    until not progress  -- Stop after no link had new data
-<<<<<<< HEAD
-   event_breath_end(counter.read(breaths))
-=======
    local freed
    local freed_packets = counter.read(frees) - freed_packets0
    local freed_bytes = (counter.read(freebytes) - freed_bytes0)
    local freed_bytes_per_packet = freed_bytes / math.max(tonumber(freed_packets), 1)
    event_breath_end(counter.read(breaths), freed_packets, freed_bytes_per_packet)
->>>>>>> 56eda3d8
    counter.add(breaths)
    -- Commit counters at a reasonable frequency
    if counter.read(breaths) % 100 == 0 then
       counter.commit()
       event_commit_counters()
    end
-<<<<<<< HEAD
-=======
    -- Sample events with dynamic priorities.
    -- Lower priorities are enabled 1/10th as often as the one above.
    local r = math.random()
@@ -523,7 +448,6 @@
    elseif r < 0.01000 then tl.priority(timeline, 'info')
    else                    tl.priority(timeline, 'warning')
    end
->>>>>>> 56eda3d8
 end
 
 function report (options)
