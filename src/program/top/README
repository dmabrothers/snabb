Usage:
  top [OPTIONS] [<pid>]

  -h, --help
                             Print usage information.
  -c, --counters <name>
                             Print counters of object by <name> and exit.
<<<<<<< HEAD
  -y, --yang
                             Print YANG model encoded in JSON and exit.
=======
>>>>>>> 995f9d89

Display realtime performance statistics for a running Snabb instance with
<pid>. If <pid> is not supplied and there is only one Snabb instance, top will
connect to that instance.

The following global metrics will be displayed:

  Kfrees/s
                             Kilopackets freed per second.
  freeGbytes/s
                             Gigabytes of packet data freed per second.
  breaths/s
                             Engine breaths per second.

The following metrics will be displayed per link:

  rx
                             Millions of packets received per second.
  tx
                             Millions of packets transmitted per second.
  rxGb
                             Gigabytes of packet data received per
                             second.
  txGb
                             Gigabytes of packet data transmitted per
                             second.
  txdrop
                             Millions of packets dropped per second.<|MERGE_RESOLUTION|>--- conflicted
+++ resolved
@@ -5,11 +5,6 @@
                              Print usage information.
   -c, --counters <name>
                              Print counters of object by <name> and exit.
-<<<<<<< HEAD
-  -y, --yang
-                             Print YANG model encoded in JSON and exit.
-=======
->>>>>>> 995f9d89
 
 Display realtime performance statistics for a running Snabb instance with
 <pid>. If <pid> is not supplied and there is only one Snabb instance, top will
