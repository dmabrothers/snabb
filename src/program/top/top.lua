-- Use of this source code is governed by the Apache 2.0 license; see COPYING.

module(..., package.seeall)

local ffi = require("ffi")
local C = ffi.C
local lib = require("core.lib")
local shm = require("core.shm")
local counter = require("core.counter")
local S = require("syscall")
local histogram = require("core.histogram")
local json = require("lib.json")
local macaddress = require("lib.macaddress")
local usage = require("program.top.README_inc")

local long_opts = {
<<<<<<< HEAD
   help = "h", counters = "c", yang = "y"
=======
   help = "h", counters = "c"
>>>>>>> 995f9d89
}

function clearterm () io.write('\027[2J') end

function run (args)
   local opt = {}
   local object = nil
<<<<<<< HEAD
   local yang = false
   function opt.h (arg) print(usage) main.exit(1) end
   function opt.c (arg) object = arg              end
   function opt.y ()    yang = true               end
   args = lib.dogetopt(args, opt, "hc:y", long_opts)
=======
   function opt.h (arg) print(usage) main.exit(1) end
   function opt.c (arg) object = arg              end
   args = lib.dogetopt(args, opt, "hc:", long_opts)
>>>>>>> 995f9d89

   if #args > 1 then print(usage) main.exit(1) end
   local target_pid = select_snabb_instance(args[1])

   if     object then list_counters(target_pid, object)
<<<<<<< HEAD
   elseif yang   then dump_yang(target_pid)
=======
>>>>>>> 995f9d89
   else               top(target_pid) end
   ordered_exit(0)
end

function select_snabb_instance (pid)
   local instances = shm.children("//")
   if pid then
      -- Try to use given pid
      for _, instance in ipairs(instances) do
         if instance == pid then return pid end
      end
      print("No such Snabb instance: "..pid)
   elseif #instances == 2 then
      -- Two means one is us, so we pick the other.
      local own_pid = tostring(S.getpid())
      if instances[1] == own_pid then return instances[2]
      else                            return instances[1] end
   elseif #instances == 1 then print("No Snabb instance found.")
   else print("Multple Snabb instances found. Select one.") end
   ordered_exit(1)
end

function ordered_exit (value)
   shm.unlink("//"..S.getpid()) -- Unlink own shm tree to avoid clutter
   os.exit(value)
end

function read_counter (name, path)
   if path then name = path.."/"..name end
   local value = counter.read(counter.open(name, 'readonly'))
   counter.delete(name)
   return value
end

function list_counters (pid, object)
   local path = "//"..pid.."/counters/"..object
   local cnames = shm.children(path)
   table.sort(cnames, function (a, b) return a < b end)
   for _, cname in ipairs(cnames) do
      print_row({30, 30}, {cname, lib.comma_value(read_counter(cname, path))})
   end
end

<<<<<<< HEAD
function dump_yang (instance_pid)
   local instance_tree = "//"..instance_pid
   local interface_state = {}
   local types = { [0x1000] = 'hardware',
                   [0x1001] = 'virtual',
                   [0x1002] = 'link' }

   for _, link in ipairs(shm.children(instance_tree.."/links")) do
      local counters = instance_tree.."/counters/"..link
      local statistics = {}
      statistics['discontinuity-time'] =
         totime(read_counter('discontinuity-time', counters))
      statistics['in-octets'] =
         tostring64(read_counter('rxbytes', counters))
      statistics['out-octets'] =
         tostring64(read_counter('txbytes', counters))
      statistics['out-discards'] =
         truncate32(tonumber(read_counter('txdrop', counters)))
      table.insert(interface_state, { name = link,
                                      type = types[0x1002],
                                      statistics = statistics })
   end

   for _, name in ipairs(shm.children(instance_tree.."/counters")) do
      local counters = instance_tree.."/counters/"..name
      local exists = {}
      for _, c in ipairs(shm.children(counters)) do exists[c] = true end
      local type = nil
      if exists['type'] then
         type = types[tonumber(read_counter('type', counters))]
      end
      if type then
         local statistics = {}
         statistics['discontinuity-time'] =
            totime(read_counter('discontinuity-time', counters))
         for _, c in ipairs({'in-octets', 'in-unicast',
                             'in-broadcast', 'in-multicast',
                             'out-octets', 'out-unicast',
                             'out-broadcast', 'out-multicast'}) do
            if exists[c] then
               statistics[c] = tostring64(read_counter(c, counters))
            end
         end
         for _, c in ipairs({'in-discards', 'out-discards'}) do
            if exists[c] then
               statistics[c] = truncate32(read_counter(c, counters))
            end
         end
         local interface = { name = name, type = type, statistics = statistics}
         if exists['phys-address'] then
            interface['phys-address'] =
               tomac(read_counter('phys-address', counters))
         end
         table.insert(interface_state, interface)
      end
   end

   print(json.encode({['interface-state'] = interface_state}))
end

function tomac (n)
   return tostring(macaddress:new(n))
end

function totime (n)
   return os.date("!%FT%TZ", tonumber(n))
end

function truncate32 (n)
   local box = ffi.new("union { uint64_t i64; uint32_t i32[2]; }")
   box.i64 = n
   if ffi.abi("le") then return tonumber(box.i32[0])
   elseif ffi.abi("be") then return tonumber(box.i32[1]) end
end

function tostring64 (n)
   assert(ffi.istype('uint64_t', n))
   local s = tostring(n)
   return s:sub(1, #s - 3)
end


=======
>>>>>>> 995f9d89
function top (instance_pid)
   local instance_tree = "//"..instance_pid
   local counters = open_counters(instance_tree)
   local configs = 0
   local last_stats = nil
   while (true) do
      if configs < counter.read(counters.configs) then
         -- If a (new) config is loaded we (re)open the link counters.
         open_link_counters(counters, instance_tree)
      end
      local new_stats = get_stats(counters)
      if last_stats then
         clearterm()
         print_global_metrics(new_stats, last_stats)
         io.write("\n")
         print_latency_metrics(new_stats, last_stats)
         print_link_metrics(new_stats, last_stats)
         io.flush()
      end
      last_stats = new_stats
      C.sleep(1)
   end
end

function open_counters (tree)
   local counters = {}
   for _, name in ipairs({"configs", "breaths", "frees", "freebytes"}) do
      counters[name] = counter.open(tree.."/engine/"..name, 'readonly')
   end
   local success, latency = pcall(histogram.open, tree..'/engine/latency')
   if success then counters.latency = latency end
   counters.links = {} -- These will be populated on demand.
   return counters
end

function open_link_counters (counters, tree)
   -- Unmap and clear existing link counters.
   for linkspec, _ in pairs(counters.links) do
      for _, name
      in ipairs({"rxpackets", "txpackets", "rxbytes", "txbytes", "txdrop"}) do
         counter.delete(tree.."/counters/"..linkspec.."/"..name)
      end
   end
   counters.links = {}
   -- Open current link counters.
   for _, linkspec in ipairs(shm.children(tree.."/links")) do
      counters.links[linkspec] = {}
      for _, name
      in ipairs({"rxpackets", "txpackets", "rxbytes", "txbytes", "txdrop"}) do
         counters.links[linkspec][name] =
            counter.open(tree.."/counters/"..linkspec.."/"..name, 'readonly')
      end
   end
end

function get_stats (counters)
   local new_stats = {}
   for _, name in ipairs({"configs", "breaths", "frees", "freebytes"}) do
      new_stats[name] = counter.read(counters[name])
   end
   if counters.latency then new_stats.latency = counters.latency:snapshot() end
   new_stats.links = {}
   for linkspec, link in pairs(counters.links) do
      new_stats.links[linkspec] = {}
      for _, name
      in ipairs({"rxpackets", "txpackets", "rxbytes", "txbytes", "txdrop" }) do
         new_stats.links[linkspec][name] = counter.read(link[name])
      end
   end
   return new_stats
end

local global_metrics_row = {15, 15, 15}
function print_global_metrics (new_stats, last_stats)
   local frees = tonumber(new_stats.frees - last_stats.frees)
   local bytes = tonumber(new_stats.freebytes - last_stats.freebytes)
   local breaths = tonumber(new_stats.breaths - last_stats.breaths)
   print_row(global_metrics_row, {"Kfrees/s", "freeGbytes/s", "breaths/s"})
   print_row(global_metrics_row,
             {float_s(frees / 1000), float_s(bytes / (1000^3)), tostring(breaths)})
end

function summarize_latency(histogram, prev)
   local total = histogram.total
   if prev then total = total - prev.total end
   if total == 0 then return 0, 0, 0 end
   local min, max, cumulative = nil, 0, 0
   for count, lo, hi in histogram:iterate(prev) do
      if count ~= 0 then
	 if not min then min = lo end
	 max = hi
	 cumulative = cumulative + (lo + hi) / 2 * tonumber(count)
      end
   end
   return min, cumulative / tonumber(total), max
end

function print_latency_metrics (new_stats, last_stats)
   local cur, prev = new_stats.latency, last_stats.latency
   if not cur then return end
   local min, avg, max = summarize_latency(cur, prev)
   print_row(global_metrics_row,
             {"Min breath (us)", "Average", "Maximum"})
   
   print_row(global_metrics_row,
             {float_s(min*1e6), float_s(avg*1e6), float_s(max*1e6)})
   print("\n")
end

local link_metrics_row = {31, 7, 7, 7, 7, 7}
function print_link_metrics (new_stats, last_stats)
   print_row(link_metrics_row,
             {"Links (rx/tx/txdrop in Mpps)", "rx", "tx", "rxGb", "txGb", "txdrop"})
   for linkspec, link in pairs(new_stats.links) do
      if last_stats.links[linkspec] then
         local rx = tonumber(new_stats.links[linkspec].rxpackets - last_stats.links[linkspec].rxpackets)
         local tx = tonumber(new_stats.links[linkspec].txpackets - last_stats.links[linkspec].txpackets)
         local rxbytes = tonumber(new_stats.links[linkspec].rxbytes - last_stats.links[linkspec].rxbytes)
         local txbytes = tonumber(new_stats.links[linkspec].txbytes - last_stats.links[linkspec].txbytes)
         local drop = tonumber(new_stats.links[linkspec].txdrop - last_stats.links[linkspec].txdrop)
         print_row(link_metrics_row,
                   {linkspec,
                    float_s(rx / 1e6), float_s(tx / 1e6),
                    float_s(rxbytes / (1000^3)), float_s(txbytes / (1000^3)),
                    float_s(drop / 1e6)})
      end
   end
end

function pad_str (s, n)
   local padding = math.max(n - s:len(), 0)
   return ("%s%s"):format(s:sub(1, n), (" "):rep(padding))
end

function print_row (spec, args)
   for i, s in ipairs(args) do
      io.write((" %s"):format(pad_str(s, spec[i])))
   end
   io.write("\n")
end

function float_s (n)
   return ("%.2f"):format(n)
end<|MERGE_RESOLUTION|>--- conflicted
+++ resolved
@@ -9,16 +9,10 @@
 local counter = require("core.counter")
 local S = require("syscall")
 local histogram = require("core.histogram")
-local json = require("lib.json")
-local macaddress = require("lib.macaddress")
 local usage = require("program.top.README_inc")
 
 local long_opts = {
-<<<<<<< HEAD
-   help = "h", counters = "c", yang = "y"
-=======
    help = "h", counters = "c"
->>>>>>> 995f9d89
 }
 
 function clearterm () io.write('\027[2J') end
@@ -26,26 +20,14 @@
 function run (args)
    local opt = {}
    local object = nil
-<<<<<<< HEAD
-   local yang = false
-   function opt.h (arg) print(usage) main.exit(1) end
-   function opt.c (arg) object = arg              end
-   function opt.y ()    yang = true               end
-   args = lib.dogetopt(args, opt, "hc:y", long_opts)
-=======
    function opt.h (arg) print(usage) main.exit(1) end
    function opt.c (arg) object = arg              end
    args = lib.dogetopt(args, opt, "hc:", long_opts)
->>>>>>> 995f9d89
 
    if #args > 1 then print(usage) main.exit(1) end
    local target_pid = select_snabb_instance(args[1])
 
    if     object then list_counters(target_pid, object)
-<<<<<<< HEAD
-   elseif yang   then dump_yang(target_pid)
-=======
->>>>>>> 995f9d89
    else               top(target_pid) end
    ordered_exit(0)
 end
@@ -89,91 +71,6 @@
    end
 end
 
-<<<<<<< HEAD
-function dump_yang (instance_pid)
-   local instance_tree = "//"..instance_pid
-   local interface_state = {}
-   local types = { [0x1000] = 'hardware',
-                   [0x1001] = 'virtual',
-                   [0x1002] = 'link' }
-
-   for _, link in ipairs(shm.children(instance_tree.."/links")) do
-      local counters = instance_tree.."/counters/"..link
-      local statistics = {}
-      statistics['discontinuity-time'] =
-         totime(read_counter('discontinuity-time', counters))
-      statistics['in-octets'] =
-         tostring64(read_counter('rxbytes', counters))
-      statistics['out-octets'] =
-         tostring64(read_counter('txbytes', counters))
-      statistics['out-discards'] =
-         truncate32(tonumber(read_counter('txdrop', counters)))
-      table.insert(interface_state, { name = link,
-                                      type = types[0x1002],
-                                      statistics = statistics })
-   end
-
-   for _, name in ipairs(shm.children(instance_tree.."/counters")) do
-      local counters = instance_tree.."/counters/"..name
-      local exists = {}
-      for _, c in ipairs(shm.children(counters)) do exists[c] = true end
-      local type = nil
-      if exists['type'] then
-         type = types[tonumber(read_counter('type', counters))]
-      end
-      if type then
-         local statistics = {}
-         statistics['discontinuity-time'] =
-            totime(read_counter('discontinuity-time', counters))
-         for _, c in ipairs({'in-octets', 'in-unicast',
-                             'in-broadcast', 'in-multicast',
-                             'out-octets', 'out-unicast',
-                             'out-broadcast', 'out-multicast'}) do
-            if exists[c] then
-               statistics[c] = tostring64(read_counter(c, counters))
-            end
-         end
-         for _, c in ipairs({'in-discards', 'out-discards'}) do
-            if exists[c] then
-               statistics[c] = truncate32(read_counter(c, counters))
-            end
-         end
-         local interface = { name = name, type = type, statistics = statistics}
-         if exists['phys-address'] then
-            interface['phys-address'] =
-               tomac(read_counter('phys-address', counters))
-         end
-         table.insert(interface_state, interface)
-      end
-   end
-
-   print(json.encode({['interface-state'] = interface_state}))
-end
-
-function tomac (n)
-   return tostring(macaddress:new(n))
-end
-
-function totime (n)
-   return os.date("!%FT%TZ", tonumber(n))
-end
-
-function truncate32 (n)
-   local box = ffi.new("union { uint64_t i64; uint32_t i32[2]; }")
-   box.i64 = n
-   if ffi.abi("le") then return tonumber(box.i32[0])
-   elseif ffi.abi("be") then return tonumber(box.i32[1]) end
-end
-
-function tostring64 (n)
-   assert(ffi.istype('uint64_t', n))
-   local s = tostring(n)
-   return s:sub(1, #s - 3)
-end
-
-
-=======
->>>>>>> 995f9d89
 function top (instance_pid)
    local instance_tree = "//"..instance_pid
    local counters = open_counters(instance_tree)
