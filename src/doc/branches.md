--- conflicted
+++ resolved
@@ -88,7 +88,6 @@
 
     Maintainer: Alexander Gall <gall@switch.ch>
 
-<<<<<<< HEAD
 #### lwaftr
 
     BRANCH: lwaftr git://github.com/Igalia/snabbswitch
@@ -117,7 +116,7 @@
     LISPER program for creating L2 networks over IPv6 networks.
 
     Maintainer: Cosmin Apreutesei <cosmin.apreutesei@gmail.com>
-=======
+
 #### pdf-manual
 
     BRANCH: pdf-manual git://github.com/lukego/pdf-manual
@@ -127,5 +126,4 @@
     - Supports documentation revision and integration efforts.
     - Feeds upstream to documentation-fixes.
 
-    Maintainer: Luke Gorrie <luke@snabb.co>
->>>>>>> 16ab7fbe
+    Maintainer: Luke Gorrie <luke@snabb.co>